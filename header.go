package openapi

import (
	"encoding/json"

	"github.com/chanced/openapi/yamlutil"
)

// Header is either a Header or a Reference
type Header interface {
	Node
	ResolveHeader(func(ref string) (*HeaderObj, error)) (*HeaderObj, error)
}

// HeaderObj follows the structure of the Parameter Object with the following
// changes:
//		- name MUST NOT be specified, it is given in the corresponding headers map.
//		- in MUST NOT be specified, it is implicitly in header.
//		- All traits that are affected by the location MUST be applicable to a
// 		  location of header (for example, style).
type HeaderObj struct {
	// A brief description of the parameter. This could contain examples of use.
	// CommonMark syntax MAY be used for rich text representation.
	Description string `json:"description,omitempty"`
	// Determines whether this parameter is mandatory. If the parameter location
	// is "path", this property is REQUIRED and its value MUST be true.
	// Otherwise, the property MAY be included and its default value is false.
	Required *bool `json:"required,omitempty"`
	// Specifies that a parameter is deprecated and SHOULD be transitioned out
	// of usage. Default value is false.
	Deprecated *bool `json:"deprecated,omitempty"`
	// Sets the ability to pass empty-valued parameters. This is valid only for
	// query parameters and allows sending a parameter with an empty value.
	// Default value is false. If style is used, and if behavior is n/a (cannot
	// be serialized), the value of allowEmptyValue SHALL be ignored. Use of
	// this property is NOT RECOMMENDED, as it is likely to be removed in a
	// later revision.
	AllowEmptyValue *bool `json:"allowEmptyValue,omitempty"`
	// Describes how the parameter value will be serialized depending on the
	// type of the parameter value.
	// Default values (based on value of in):
	// 	- for query - form;
	// 	- for path - simple;
	// 	- for header - simple;
	// 	- for cookie - form.
	Style string `json:"style,omitempty"`
	// When this is true, parameter values of type array or object generate
	// separate parameters for each value of the array or key-value pair of the
	// map. For other types of parameters this property has no effect. When
	// style is form, the default value is true. For all other styles, the
	// default value is false.
	Explode *bool `json:"explode,omitempty"`
	// Determines whether the parameter value SHOULD allow reserved characters,
	// as defined by RFC3986 :/?#[]@!$&'()*+,;= to be included without
	// percent-encoding. This property only applies to parameters with an in
	// value of query. The default value is false.
	AllowReserved *bool `json:"allowReserved,omitempty"`
	// The schema defining the type used for the parameter.
	Schema *SchemaObj `json:"schema,omitempty"`
	// Examples of the parameter's potential value. Each example SHOULD
	// contain a value in the correct format as specified in the parameter
	// encoding. The examples field is mutually exclusive of the example
	// field. Furthermore, if referencing a schema that contains an example,
	// the examples value SHALL override the example provided by the schema.
	Examples Examples `json:"examples,omitempty"`
<<<<<<< HEAD
=======
	// Example of the parameter's potential value. The example SHOULD match the
	// specified schema and encoding properties if present. The example field is
	// mutually exclusive of the examples field. Furthermore, if referencing a
	// schema that contains an example, the example value SHALL override the
	// example provided by the schema. To represent examples of media types that
	// cannot naturally be represented in JSON or YAML, a string value can
	// contain the example with escaping where necessary.
	Example json.RawMessage `json:"example,omitempty"`
>>>>>>> 6e98a8e5
	// OpenAPI extensions
	Extensions `json:"-"`
}

type header HeaderObj

// Kind returns KindHeader
func (*HeaderObj) Kind() Kind {
	return KindHeader
}

// ResolveHeader resolves HeaderObj by returning itself. resolve is  not called.
func (h *HeaderObj) ResolveHeader(func(ref string) (*HeaderObj, error)) (*HeaderObj, error) {
	return h, nil
}

// MarshalJSON marshals h into JSON
func (h HeaderObj) MarshalJSON() ([]byte, error) {
	return marshalExtendedJSON(header(h))
}

// UnmarshalJSON unmarshals json into h
func (h *HeaderObj) UnmarshalJSON(data []byte) error {
	v := header{}
	err := unmarshalExtendedJSON(data, &v)
	*h = HeaderObj(v)
	return err
}

// MarshalYAML first marshals and unmarshals into JSON and then marshals into
// YAML
func (h HeaderObj) MarshalYAML() (interface{}, error) {
	b, err := json.Marshal(h)
	if err != nil {
		return nil, err
	}
	var v interface{}
	err = json.Unmarshal(b, &v)
	return v, err
}

// UnmarshalYAML unmarshals yaml into s
func (h *HeaderObj) UnmarshalYAML(unmarshal func(interface{}) error) error {
	return yamlutil.Unmarshal(unmarshal, h)
}

// Headers holds reusable HeaderObjs.
type Headers map[string]Header

// Kind returns KindHeaders
func (Headers) Kind() Kind {
	return KindHeaders
}

// UnmarshalJSON unmarshals JSON data into p
func (h *Headers) UnmarshalJSON(data []byte) error {
	var m map[string]json.RawMessage
	err := json.Unmarshal(data, &m)
	*h = make(Headers, len(m))
	if err != nil {
		return err
	}
	for i, j := range m {
		if isRefJSON(data) {
			var v Reference
			if err = json.Unmarshal(j, &v); err != nil {
				return err
			}
			(*h)[i] = &v
		} else {
			var v HeaderObj
			if err = json.Unmarshal(j, &v); err != nil {
				return err
			}
			(*h)[i] = &v
		}
	}
	return nil
}

// UnmarshalYAML unmarshals YAML data into p
func (h *Headers) UnmarshalYAML(unmarshal func(interface{}) error) error {
	return yamlutil.Unmarshal(unmarshal, h)
}

// MarshalYAML marshals p into YAML
func (h Headers) MarshalYAML() (interface{}, error) {
	b, err := json.Marshal(h)
	if err != nil {
		return nil, err
	}
	var v interface{}
	err = json.Unmarshal(b, &v)
	return v, err
}

// ResolvedHeaders holds reusable ResolvedHeaders.
type ResolvedHeaders map[string]*ResolvedHeader

// Kind returns KindResolvedHeaders
func (ResolvedHeaders) Kind() Kind {
	return KindResolvedHeaders
}

// ResolvedHeader follows the structure of the Parameter Object with the following
// changes:
//		- name MUST NOT be specified, it is given in the corresponding headers map.
//		- in MUST NOT be specified, it is implicitly in header.
//		- All traits that are affected by the location MUST be applicable to a
// 		  location of header (for example, style).
//
// ResolvedHeader has been fully resolved.
type ResolvedHeader struct {

	// TODO: add reference

	// A brief description of the parameter. This could contain examples of use.
	// CommonMark syntax MAY be used for rich text representation.
	Description string `json:"description,omitempty"`
	// Determines whether this parameter is mandatory. If the parameter location
	// is "path", this property is REQUIRED and its value MUST be true.
	// Otherwise, the property MAY be included and its default value is false.
	Required *bool `json:"required,omitempty"`
	// Specifies that a parameter is deprecated and SHOULD be transitioned out
	// of usage. Default value is false.
	Deprecated *bool `json:"deprecated,omitempty"`
	// Sets the ability to pass empty-valued parameters. This is valid only for
	// query parameters and allows sending a parameter with an empty value.
	// Default value is false. If style is used, and if behavior is n/a (cannot
	// be serialized), the value of allowEmptyValue SHALL be ignored. Use of
	// this property is NOT RECOMMENDED, as it is likely to be removed in a
	// later revision.
	AllowEmptyValue *bool `json:"allowEmptyValue,omitempty"`
	// Describes how the parameter value will be serialized depending on the
	// type of the parameter value.
	// Default values (based on value of in):
	// 	- for query - form;
	// 	- for path - simple;
	// 	- for header - simple;
	// 	- for cookie - form.
	Style string `json:"style,omitempty"`
	// When this is true, parameter values of type array or object generate
	// separate parameters for each value of the array or key-value pair of the
	// map. For other types of parameters this property has no effect. When
	// style is form, the default value is true. For all other styles, the
	// default value is false.
	Explode *bool `json:"explode,omitempty"`
	// Determines whether the parameter value SHOULD allow reserved characters,
	// as defined by RFC3986 :/?#[]@!$&'()*+,;= to be included without
	// percent-encoding. This property only applies to parameters with an in
	// value of query. The default value is false.
	AllowReserved *bool `json:"allowReserved,omitempty"`
	// The schema defining the type used for the parameter.
	Schema *ResolvedSchema `json:"schema,omitempty"`
	// Examples of the parameter's potential value. Each example SHOULD
	// contain a value in the correct format as specified in the parameter
	// encoding. The examples field is mutually exclusive of the example
	// field. Furthermore, if referencing a schema that contains an example,
	// the examples value SHALL override the example provided by the schema.
	Examples ResolvedExamples `json:"examples,omitempty"`
	// OpenAPI extensions
	Extensions `json:"-"`
}

// Kind returns KindResolvedHeader
func (*ResolvedHeader) Kind() Kind {
	return KindResolvedHeader
}

var (
	_ Node = (*HeaderObj)(nil)
	_ Node = (*ResolvedHeader)(nil)
	_ Node = (Headers)(nil)
	_ Node = (ResolvedHeaders)(nil)
)<|MERGE_RESOLUTION|>--- conflicted
+++ resolved
@@ -63,8 +63,6 @@
 	// field. Furthermore, if referencing a schema that contains an example,
 	// the examples value SHALL override the example provided by the schema.
 	Examples Examples `json:"examples,omitempty"`
-<<<<<<< HEAD
-=======
 	// Example of the parameter's potential value. The example SHOULD match the
 	// specified schema and encoding properties if present. The example field is
 	// mutually exclusive of the examples field. Furthermore, if referencing a
@@ -73,7 +71,6 @@
 	// cannot naturally be represented in JSON or YAML, a string value can
 	// contain the example with escaping where necessary.
 	Example json.RawMessage `json:"example,omitempty"`
->>>>>>> 6e98a8e5
 	// OpenAPI extensions
 	Extensions `json:"-"`
 }
